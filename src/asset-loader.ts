--- conflicted
+++ resolved
@@ -110,11 +110,7 @@
         if (isSog) {
             const contents = loadRequest.contents;
             file = {
-<<<<<<< HEAD
                 url: loadRequest.contents ? URL.createObjectURL(loadRequest.contents) : loadRequest.url ?? loadRequest.filename,
-=======
-                url: contents ? URL.createObjectURL(contents) : loadRequest.url,
->>>>>>> be511837
                 filename: loadRequest.filename
             };
         } else {
