import { AppBase, Asset, GSplatData, GSplatResource, Vec3 } from 'playcanvas';

import { Events } from './events';
import { loadLcc } from './loaders/lcc';
import { ModelLoadRequest } from './loaders/model-load-request';
import { loadPly } from './loaders/ply';
import { loadSplat } from './loaders/splat';
import { Splat } from './splat';

const defaultOrientation = new Vec3(0, 0, 180);
const lccOrientation = new Vec3(90, 0, 180);

// handles loading gltf container assets
class AssetLoader {
    app: AppBase;
    events: Events;
    defaultAnisotropy: number;
    loadAllData = true;

    constructor(app: AppBase, events: Events, defaultAnisotropy?: number) {
        this.app = app;
        this.events = events;
        this.defaultAnisotropy = defaultAnisotropy || 1;
    }

<<<<<<< HEAD
    loadPly(loadRequest: ModelLoadRequest) {
        if (!loadRequest.animationFrame) {
            this.events.fire('startSpinner');
        }

        let file;

        const isSog = loadRequest.filename.toLowerCase().endsWith('.sog');
        if (isSog) {
            const contents = loadRequest.contents;
            file = {
                url: loadRequest.contents ? URL.createObjectURL(loadRequest.contents) : loadRequest.url ?? loadRequest.filename,
=======
    async load(loadRequest: ModelLoadRequest) {
        const wrap = (gsplatData: GSplatData) => {
            const asset = new Asset(loadRequest.filename || loadRequest.url, 'gsplat', {
                url: loadRequest.contents ? `local-asset-${Date.now()}` : loadRequest.url ?? loadRequest.filename,
>>>>>>> a83c6d4e
                filename: loadRequest.filename
            });
            this.app.assets.add(asset);
            asset.resource = new GSplatResource(this.app.graphicsDevice, gsplatData);
            return asset;
        };

        if (!loadRequest.animationFrame) {
            this.events.fire('startSpinner');
        }

        try {
            const filename = (loadRequest.filename || loadRequest.url).toLowerCase();

            let asset;
            let orientation = defaultOrientation;

            if (filename.endsWith('.splat')) {
                asset = wrap(await loadSplat(loadRequest));
            } else if (filename.endsWith('.lcc')) {
                asset = wrap(await loadLcc(loadRequest));
                orientation = lccOrientation;
            } else {
                asset = await loadPly(this.app.assets, loadRequest);
            }

            return new Splat(asset, orientation);
        } finally {
            if (!loadRequest.animationFrame) {
                this.events.fire('stopSpinner');
            }
        }
    }
}

export { AssetLoader };<|MERGE_RESOLUTION|>--- conflicted
+++ resolved
@@ -23,25 +23,10 @@
         this.defaultAnisotropy = defaultAnisotropy || 1;
     }
 
-<<<<<<< HEAD
-    loadPly(loadRequest: ModelLoadRequest) {
-        if (!loadRequest.animationFrame) {
-            this.events.fire('startSpinner');
-        }
-
-        let file;
-
-        const isSog = loadRequest.filename.toLowerCase().endsWith('.sog');
-        if (isSog) {
-            const contents = loadRequest.contents;
-            file = {
-                url: loadRequest.contents ? URL.createObjectURL(loadRequest.contents) : loadRequest.url ?? loadRequest.filename,
-=======
     async load(loadRequest: ModelLoadRequest) {
         const wrap = (gsplatData: GSplatData) => {
             const asset = new Asset(loadRequest.filename || loadRequest.url, 'gsplat', {
                 url: loadRequest.contents ? `local-asset-${Date.now()}` : loadRequest.url ?? loadRequest.filename,
->>>>>>> a83c6d4e
                 filename: loadRequest.filename
             });
             this.app.assets.add(asset);
