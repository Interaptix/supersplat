import { path, Vec3 } from 'playcanvas';

import { CreateDropHandler } from './drop-handler';
import { ElementType } from './element';
import { Events } from './events';
import { Scene } from './scene';
import { Splat } from './splat';
<<<<<<< HEAD
import { WriteFunc, serializePly, serializePlyCompressed, serializeReact, serializeSplat, serializeViewer } from './splat-serialize';
=======
import { WriteFunc, serializePly, serializePlyCompressed, serializeSplat, serializeViewer, ViewerExportOptions } from './splat-serialize';
>>>>>>> 38977fa5
import { localize } from './ui/localization';

// ts compiler and vscode find this type, but eslint does not
type FilePickerAcceptType = unknown;

interface RemoteStorageDetails {
    method: string;
    url: string;
}

type ExportType = 'ply' | 'compressed-ply' | 'splat' | 'viewer' | 'react';

interface SceneWriteOptions {
    type: ExportType;
    filename?: string;
    stream?: FileSystemWritableFileStream;
    viewerExportOptions?: ViewerExportOptions
}

const filePickerTypes: { [key: string]: FilePickerAcceptType } = {
    'ply': {
        description: 'Gaussian Splat PLY File',
        accept: {
            'application/ply': ['.ply']
        }
    },
    'compressed-ply': {
        description: 'Compressed Gaussian Splat PLY File',
        accept: {
            'application/ply': ['.ply']
        }
    },
    'splat': {
        description: 'Gaussian Splat File',
        accept: {
            'application/octet-stream': ['.splat']
        }
    },
    'htmlViewer': {
        description: 'Viewer HTML',
        accept: {
            'text/html': ['.html']
        }
<<<<<<< HEAD
    }],
    'react': [{
        description: 'React App',
        accept: {
            'text/html': ['.zip']
        }
    }]
=======
    },
    'packageViewer': {
        description: 'Viewer ZIP',
        accept: {
            'application/zip': ['.zip']
        }
    }
>>>>>>> 38977fa5
};

let fileHandle: FileSystemFileHandle = null;

const vec = new Vec3();

// download the data to the given filename
const download = (filename: string, data: Uint8Array) => {
    const blob = new Blob([data], { type: 'octet/stream' });
    const url = window.URL.createObjectURL(blob);

    const lnk = document.createElement('a');
    lnk.download = filename;
    lnk.href = url;

    // create a "fake" click-event to trigger the download
    if (document.createEvent) {
        const e = document.createEvent('MouseEvents');
        e.initMouseEvent('click', true, true, window,
            0, 0, 0, 0, 0, false, false, false,
            false, 0, null);
        lnk.dispatchEvent(e);
    } else {
        // @ts-ignore
        lnk.fireEvent?.('onclick');
    }

    window.URL.revokeObjectURL(url);
};

// send the file to the remote storage
const sendToRemoteStorage = async (filename: string, data: ArrayBuffer, remoteStorageDetails: RemoteStorageDetails) => {
    const formData = new FormData();
    formData.append('file', new Blob([data], { type: 'octet/stream' }), filename);
    formData.append('preserveThumbnail', 'true');
    await fetch(remoteStorageDetails.url, {
        method: remoteStorageDetails.method,
        body: formData
    });
};

const loadCameraPoses = async (url: string, filename: string, events: Events) => {
    const response = await fetch(url);
    const json = await response.json();
    if (json.length > 0) {
        // calculate the average position of the camera poses
        const ave = new Vec3(0, 0, 0);
        json.forEach((pose: any) => {
            vec.set(pose.position[0], pose.position[1], pose.position[2]);
            ave.add(vec);
        });
        ave.mulScalar(1 / json.length);

        // sort entries by trailing number if it exists
        const sorter = (a: any, b: any) => {
            const avalue = a.img_name?.match(/\d*$/)?.[0];
            const bvalue = b.img_name?.match(/\d*$/)?.[0];
            return (avalue && bvalue) ? parseInt(avalue, 10) - parseInt(bvalue, 10) : 0;
        };

        json.sort(sorter).forEach((pose: any, i: number) => {
            if (pose.hasOwnProperty('position') && pose.hasOwnProperty('rotation')) {
                const p = new Vec3(pose.position);
                const z = new Vec3(pose.rotation[0][2], pose.rotation[1][2], pose.rotation[2][2]);

                const dot = vec.sub2(ave, p).dot(z);
                vec.copy(z).mulScalar(dot).add(p);

                events.fire('camera.addPose', {
                    name: pose.img_name ?? `${filename}_${i}`,
                    position: new Vec3(-p.x, -p.y, p.z),
                    target: new Vec3(-vec.x, -vec.y, vec.z)
                });
            }
        });
    }
};

// initialize file handler events
const initFileHandler = (scene: Scene, events: Events, dropTarget: HTMLElement, remoteStorageDetails: RemoteStorageDetails) => {

    // returns a promise that resolves when the file is loaded
    const handleLoad = async (url: string, filename?: string) => {
        try {
            if (!filename) {
                // extract filename from url if one ins't provided
                try {
                    filename = new URL(url, document.baseURI).pathname.split('/').pop();
                } catch (e) {
                    filename = url;
                }
            }

            const lowerFilename = (filename || url).toLowerCase();
            if (lowerFilename.endsWith('.json')) {
                await loadCameraPoses(url, filename, events);
            } else if (lowerFilename.endsWith('.ply') || lowerFilename.endsWith('.splat')) {
                const model = await scene.assetLoader.loadModel({ url, filename });
                scene.add(model);
                scene.camera.focus();
                events.fire('loaded', filename);
            } else {
                throw new Error('Unsupported file type');
            }
        } catch (error) {
            events.invoke('showPopup', {
                type: 'error',
                header: localize('popup.error-loading'),
                message: `${error.message ?? error} while loading '${filename}'`
            });
        }
    };

    events.function('load', (url: string, filename?: string) => {
        return handleLoad(url, filename);
    });

    // create a file selector element as fallback when showOpenFilePicker isn't available
    let fileSelector: HTMLInputElement;
    if (!window.showOpenFilePicker) {
        fileSelector = document.createElement('input');
        fileSelector.setAttribute('id', 'file-selector');
        fileSelector.setAttribute('type', 'file');
        fileSelector.setAttribute('accept', '.ply,.splat');
        fileSelector.setAttribute('multiple', 'true');

        fileSelector.onchange = async () => {
            const files = fileSelector.files;
            for (let i = 0; i < files.length; i++) {
                const file = fileSelector.files[i];
                const url = URL.createObjectURL(file);
                await handleLoad(url, file.name);
                URL.revokeObjectURL(url);
            }
        };
        document.body.append(fileSelector);
    }

    // create the file drag & drop handler
    CreateDropHandler(dropTarget, async (entries) => {
        if (entries.length === 0) {
            events.invoke('showPopup', {
                type: 'error',
                header: localize('popup.error-loading'),
                message: localize('popup.drop-files')
            });
        } else {
            for (let i = 0; i < entries.length; i++) {
                const entry = entries[i];
                await handleLoad(entry.url, entry.filename);
            }
        }
    });

    // get the list of visible splats containing gaussians
    const getSplats = () => {
        return (scene.getElementsByType(ElementType.splat) as Splat[])
        .filter(splat => splat.visible)
        .filter(splat => splat.numSplats > 0);
    };

    events.function('scene.empty', () => {
        return getSplats().length === 0;
    });

    events.function('scene.new', async () => {
        if (events.invoke('scene.dirty')) {
            const result = await events.invoke('showPopup', {
                type: 'yesno',
                header: 'RESET SCENE',
                message: 'You have unsaved changes. Are you sure you want to reset the scene?'
            });

            if (result.action !== 'yes') {
                return false;
            }
        }

        events.fire('scene.clear');

        return true;
    });

    events.on('scene.open', async () => {
        if (fileSelector) {
            fileSelector.click();
        } else {
            try {
                const handles = await window.showOpenFilePicker({
                    id: 'SuperSplatFileOpen',
                    multiple: true,
                    types: [filePickerTypes.ply, filePickerTypes.splat]
                });
                for (let i = 0; i < handles.length; i++) {
                    const handle = handles[i];
                    const file = await handle.getFile();
                    const url = URL.createObjectURL(file);
                    await handleLoad(url, file.name);
                    URL.revokeObjectURL(url);

                    if (i === 0) {
                        fileHandle = handle;
                    }
                }
            } catch (error) {
                if (error.name !== 'AbortError') {
                    console.error(error);
                }
            }
        }
    });

    events.on('scene.save', async () => {
        if (fileHandle) {
            try {
                await events.invoke('scene.write', {
                    type: 'ply',
                    stream: await fileHandle.createWritable()
                });
                events.fire('scene.saved');
            } catch (error) {
                if (error.name !== 'AbortError') {
                    console.error(error);
                }
            }
        } else {
            events.fire('scene.saveAs');
        }
    });

    events.on('scene.saveAs', async () => {
        const splats = getSplats();
        const splat = splats[0];

        if (window.showSaveFilePicker) {
            try {
                const handle = await window.showSaveFilePicker({
                    id: 'SuperSplatFileSave',
                    types: [filePickerTypes.ply],
                    suggestedName: fileHandle?.name ?? splat.filename ?? 'scene.ply'
                });
                await events.invoke('scene.write', {
                    type: 'ply',
                    stream: await handle.createWritable()
                });
                fileHandle = handle;
                events.fire('scene.saved');
            } catch (error) {
                if (error.name !== 'AbortError') {
                    console.error(error);
                }
            }
        } else {
            await events.invoke('scene.export', 'ply', splat.filename, 'saveAs');
            events.fire('scene.saved');
        }
    });

    events.function('scene.export', async (type: ExportType, outputFilename: string = null, exportType: 'export' | 'saveAs' = 'export') => {
        const extensions = {
            'ply': '.ply',
            'compressed-ply': '.compressed.ply',
            'splat': '.splat',
            'viewer': '-viewer.html',
            'react': '.zip'
        };

        const removeExtension = (filename: string) => {
            return filename.substring(0, filename.length - path.getExtension(filename).length);
        };

        const replaceExtension = (filename: string, extension: string) => {
            return `${removeExtension(filename)}${extension}`;
        };

        const splats = getSplats();
        const splat = splats[0];
        let filename = outputFilename ?? replaceExtension(splat.filename, extensions[type]);

        const hasFilePicker = window.showSaveFilePicker;

        let viewerExportOptions;
        if (type === 'viewer') {
            // show viewer export options
            viewerExportOptions = await events.invoke('show.viewerExportPopup', hasFilePicker ? null : filename);

            // return if user cancelled
            if (!viewerExportOptions) {
                return;
            }

            if (hasFilePicker) {
                filename = replaceExtension(filename, viewerExportOptions.type === 'html' ? '.html' : '.zip');
            } else {
                filename = viewerExportOptions.filename;
            }
        }

        if (hasFilePicker) {
            try {
                const filePickerType = type === 'viewer' ? (viewerExportOptions.type === 'html' ? filePickerTypes.htmlViewer : filePickerTypes.packageViewer) : filePickerTypes[type];

                const fileHandle = await window.showSaveFilePicker({
                    id: 'SuperSplatFileExport',
                    types: [filePickerType],
                    suggestedName: filename
                });
                await events.invoke('scene.write', {
                    type,
                    stream: await fileHandle.createWritable(),
                    viewerExportOptions
                });
            } catch (error) {
                if (error.name !== 'AbortError') {
                    console.error(error);
                }
            }
        } else {
            await events.invoke('scene.write', { type, filename, viewerExportOptions });
        }
    });

    const writeScene = async (type: ExportType, writeFunc: WriteFunc, viewerExportOptions?: ViewerExportOptions) => {
        const splats = getSplats();
        const events = splats[0].scene.events;

        const options = {
            splats: splats,
            maxSHBands: events.invoke('view.bands')
        };

        switch (type) {
            case 'ply':
                await serializePly(options, writeFunc);
                break;
            case 'compressed-ply':
                await serializePlyCompressed(options, writeFunc);
                break;
            case 'splat':
                await serializeSplat(options, writeFunc);
                break;
            case 'viewer':
                await serializeViewer(splats, viewerExportOptions, writeFunc);
                break;
            case 'react':
                await serializeReact(options, writeFunc);
                break;
        }
    };

    events.function('scene.write', async (options: SceneWriteOptions) => {
        events.fire('startSpinner');

        try {
            // setTimeout so spinner has a chance to activate
            await new Promise<void>((resolve) => {
                setTimeout(resolve);
            });

            const { stream, filename, type, viewerExportOptions } = options;

            if (stream) {
                // writer must keep track of written bytes because JS streams don't
                let cursor = 0;
                const writeFunc = (data: Uint8Array) => {
                    cursor += data.byteLength;
                    return stream.write(data);
                };

                await stream.seek(0);
                await writeScene(type, writeFunc, viewerExportOptions);
                await stream.truncate(cursor);
                await stream.close();
            } else if (filename) {
                // safari and firefox: concatenate data into single buffer for old-school download
                let data: Uint8Array = null;
                let cursor = 0;

                const writeFunc = (chunk: Uint8Array, finalWrite?: boolean) => {
                    if (!data) {
                        data = finalWrite ? chunk : chunk.slice();
                        cursor = chunk.byteLength;
                    } else {
                        if (data.byteLength < cursor + chunk.byteLength) {
                            let newSize = data.byteLength * 2;
                            while (newSize < cursor + chunk.byteLength) {
                                newSize *= 2;
                            }
                            const newData = new Uint8Array(newSize);
                            newData.set(data);
                            data = newData;
                        }
                        data.set(chunk, cursor);
                        cursor += chunk.byteLength;
                    }
                };
                await writeScene(type, writeFunc, viewerExportOptions);
                download(filename, (cursor === data.byteLength) ? data : new Uint8Array(data.buffer, 0, cursor));
            }
        } catch (error) {
            events.invoke('showPopup', {
                type: 'error',
                header: localize('popup.error-loading'),
                message: `${error.message ?? error} while saving file`
            });
        } finally {
            events.fire('stopSpinner');
        }
    });
};

export { initFileHandler };<|MERGE_RESOLUTION|>--- conflicted
+++ resolved
@@ -5,11 +5,7 @@
 import { Events } from './events';
 import { Scene } from './scene';
 import { Splat } from './splat';
-<<<<<<< HEAD
-import { WriteFunc, serializePly, serializePlyCompressed, serializeReact, serializeSplat, serializeViewer } from './splat-serialize';
-=======
-import { WriteFunc, serializePly, serializePlyCompressed, serializeSplat, serializeViewer, ViewerExportOptions } from './splat-serialize';
->>>>>>> 38977fa5
+import { WriteFunc, serializePly, serializePlyCompressed, serializeSplat, serializeViewer, ViewerExportOptions, serializeReact } from './splat-serialize';
 import { localize } from './ui/localization';
 
 // ts compiler and vscode find this type, but eslint does not
@@ -53,15 +49,12 @@
         accept: {
             'text/html': ['.html']
         }
-<<<<<<< HEAD
-    }],
-    'react': [{
+    },
+    'react': {
         description: 'React App',
         accept: {
             'text/html': ['.zip']
         }
-    }]
-=======
     },
     'packageViewer': {
         description: 'Viewer ZIP',
@@ -69,7 +62,6 @@
             'application/zip': ['.zip']
         }
     }
->>>>>>> 38977fa5
 };
 
 let fileHandle: FileSystemFileHandle = null;
